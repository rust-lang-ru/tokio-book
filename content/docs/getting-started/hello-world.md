--- conflicted
+++ resolved
@@ -91,7 +91,6 @@
 # }
 ```
 
-<<<<<<< HEAD
 The call to `TcpStream::connect` returns a [`Future`] of the created TCP stream.
 We'll learn more about [`Futures`] later in the guide, but for now you can think of
 a [`Future`] as a value that represents something that will eventually happen in the
@@ -106,19 +105,7 @@
 Each combinator function takes ownership of necessary state as well as the
 callback to perform and returns a new `Future` that has the additional "step"
 sequenced. A `Future` is a value representing some computation that will complete at
-some point in the future
-=======
-The call to `listener.incoming()` returns a [`Stream`] of accepted connections.
-We'll learn more about [`Stream`] later in the guide, but for now you can think of
-a [`Stream`] as an asynchronous iterator. The `for_each` method yields new sockets
-each time a socket is accepted. `for_each` is an example of a combinator function that
-defines how asynchronous work will be processed.
-
-Each combinator function takes ownership of necessary state as well as the
-callback to perform and returns a new `Stream` or a `Future` that has the
-additional "step" sequenced. A `Future` is a value representing some computation
-that will complete at some point in the future.
->>>>>>> 9d30630e
+some point in the future.
 
 It's worth reiterating that returned futures are lazy, i.e., no work is performed when
 calling the combinator. Instead, once all the asynchronous steps are sequenced, the
